// Copyright 2023 The prometheus-operator Authors
//
// Licensed under the Apache License, Version 2.0 (the "License");
// you may not use this file except in compliance with the License.
// You may obtain a copy of the License at
//
//     http://www.apache.org/licenses/LICENSE-2.0
//
// Unless required by applicable law or agreed to in writing, software
// distributed under the License is distributed on an "AS IS" BASIS,
// WITHOUT WARRANTIES OR CONDITIONS OF ANY KIND, either express or implied.
// See the License for the specific language governing permissions and
// limitations under the License.

package prometheusagent

import (
	"bytes"
	"context"
	"fmt"
	"strings"
	"time"

	monitoringv1 "github.com/prometheus-operator/prometheus-operator/pkg/apis/monitoring/v1"
	monitoringv1alpha1 "github.com/prometheus-operator/prometheus-operator/pkg/apis/monitoring/v1alpha1"
	"github.com/prometheus-operator/prometheus-operator/pkg/assets"
	monitoringclient "github.com/prometheus-operator/prometheus-operator/pkg/client/versioned"
	"github.com/prometheus-operator/prometheus-operator/pkg/informers"
	"github.com/prometheus-operator/prometheus-operator/pkg/k8sutil"
	"github.com/prometheus-operator/prometheus-operator/pkg/listwatch"
	"github.com/prometheus-operator/prometheus-operator/pkg/operator"
	prompkg "github.com/prometheus-operator/prometheus-operator/pkg/prometheus"
	"github.com/prometheus-operator/prometheus-operator/pkg/webconfig"

	"github.com/go-kit/log"
	"github.com/go-kit/log/level"
	"github.com/mitchellh/hashstructure"
	"github.com/pkg/errors"
	"github.com/prometheus/client_golang/prometheus"
	appsv1 "k8s.io/api/apps/v1"
	v1 "k8s.io/api/core/v1"
	apierrors "k8s.io/apimachinery/pkg/api/errors"
	metav1 "k8s.io/apimachinery/pkg/apis/meta/v1"
	"k8s.io/apimachinery/pkg/fields"
	"k8s.io/apimachinery/pkg/labels"
	"k8s.io/client-go/kubernetes"
	"k8s.io/client-go/tools/cache"
)

const (
	resyncPeriod = 5 * time.Minute
)

// Operator manages life cycle of Prometheus agent deployments and
// monitoring configurations.
type Operator struct {
	kclient  kubernetes.Interface
	mclient  monitoringclient.Interface
	logger   log.Logger
	accessor *operator.Accessor

	nsPromInf cache.SharedIndexInformer
	nsMonInf  cache.SharedIndexInformer

	promInfs  *informers.ForResource
	smonInfs  *informers.ForResource
	pmonInfs  *informers.ForResource
	probeInfs *informers.ForResource
	sconInfs  *informers.ForResource
	cmapInfs  *informers.ForResource
	secrInfs  *informers.ForResource
	ssetInfs  *informers.ForResource

	rr *operator.ResourceReconciler

	metrics         *operator.Metrics
	reconciliations *operator.ReconciliationTracker

	config                 operator.Config
	endpointSliceSupported bool
	scrapeConfigSupported  bool

	statusReporter prompkg.StatusReporter
}

// New creates a new controller.
func New(ctx context.Context, conf operator.Config, logger log.Logger, r prometheus.Registerer) (*Operator, error) {
	cfg, err := k8sutil.NewClusterConfig(conf.Host, conf.TLSInsecure, &conf.TLSConfig)
	if err != nil {
		return nil, errors.Wrap(err, "instantiating cluster config failed")
	}

	client, err := kubernetes.NewForConfig(cfg)
	if err != nil {
		return nil, errors.Wrap(err, "instantiating kubernetes client failed")
	}

	mclient, err := monitoringclient.NewForConfig(cfg)
	if err != nil {
		return nil, errors.Wrap(err, "instantiating monitoring client failed")
	}

	if _, err := labels.Parse(conf.PromSelector); err != nil {
		return nil, errors.Wrap(err, "can not parse prometheus-agent selector value")
	}

	secretListWatchSelector, err := fields.ParseSelector(conf.SecretListWatchSelector)
	if err != nil {
		return nil, errors.Wrap(err, "can not parse secrets selector value")
	}

	// Check prerequisites for ScrapeConfig
	verbs := map[string][]string{
		monitoringv1alpha1.ScrapeConfigName: {"get", "list", "watch"},
	}
	var scrapeConfigSupported bool
	cc, err := k8sutil.NewCRDChecker(conf.Host, conf.TLSInsecure, &conf.TLSConfig)
	if err != nil {
		return nil, errors.Wrap(err, "failed to create new CRDChecker object")
	}

	var namespaces = make([]string, 0, len(conf.Namespaces.AllowList))
	for k := range conf.Namespaces.AllowList {
		namespaces = append(namespaces, k)
	}

	err = cc.CheckPrerequisites(ctx,
		namespaces,
		verbs,
		monitoringv1alpha1.SchemeGroupVersion.String(),
		monitoringv1alpha1.ScrapeConfigName)
	switch {
	case errors.Is(err, k8sutil.ErrPrerequiresitesFailed):
		level.Warn(logger).Log("msg", "ScrapeConfig CRD disabled because prerequisites are not met", "err", err)
	case err != nil:
		return nil, errors.Wrap(err, "failed to check prerequisites for the ScrapeConfig CRD ")
	default:
		scrapeConfigSupported = true
	}

	// All the metrics exposed by the controller get the controller="prometheus-agent" label.
	r = prometheus.WrapRegistererWith(prometheus.Labels{"controller": "prometheus-agent"}, r)

	c := &Operator{
		kclient:               client,
		mclient:               mclient,
		logger:                logger,
		config:                conf,
		metrics:               operator.NewMetrics(r),
		reconciliations:       &operator.ReconciliationTracker{},
		scrapeConfigSupported: scrapeConfigSupported,
	}
	c.metrics.MustRegister(
		c.reconciliations,
	)

	c.rr = operator.NewResourceReconciler(
		c.logger,
		c,
		c.metrics,
		monitoringv1alpha1.PrometheusAgentsKind,
		r,
	)

	c.promInfs, err = informers.NewInformersForResource(
		informers.NewMonitoringInformerFactories(
			c.config.Namespaces.PrometheusAllowList,
			c.config.Namespaces.DenyList,
			mclient,
			resyncPeriod,
			func(options *metav1.ListOptions) {
				options.LabelSelector = c.config.PromSelector
			},
		),
		monitoringv1alpha1.SchemeGroupVersion.WithResource(monitoringv1alpha1.PrometheusAgentName),
	)
	if err != nil {
		return nil, errors.Wrap(err, "error creating prometheus-agent informers")
	}

	var promStores []cache.Store
	for _, informer := range c.promInfs.GetInformers() {
		promStores = append(promStores, informer.Informer().GetStore())
	}

	c.metrics.MustRegister(prompkg.NewCollectorForStores(promStores...))

	c.smonInfs, err = informers.NewInformersForResource(
		informers.NewMonitoringInformerFactories(
			c.config.Namespaces.AllowList,
			c.config.Namespaces.DenyList,
			mclient,
			resyncPeriod,
			nil,
		),
		monitoringv1.SchemeGroupVersion.WithResource(monitoringv1.ServiceMonitorName),
	)
	if err != nil {
		return nil, errors.Wrap(err, "error creating servicemonitor informers")
	}

	c.pmonInfs, err = informers.NewInformersForResource(
		informers.NewMonitoringInformerFactories(
			c.config.Namespaces.AllowList,
			c.config.Namespaces.DenyList,
			mclient,
			resyncPeriod,
			nil,
		),
		monitoringv1.SchemeGroupVersion.WithResource(monitoringv1.PodMonitorName),
	)
	if err != nil {
		return nil, errors.Wrap(err, "error creating podmonitor informers")
	}

	c.probeInfs, err = informers.NewInformersForResource(
		informers.NewMonitoringInformerFactories(
			c.config.Namespaces.AllowList,
			c.config.Namespaces.DenyList,
			mclient,
			resyncPeriod,
			nil,
		),
		monitoringv1.SchemeGroupVersion.WithResource(monitoringv1.ProbeName),
	)
	if err != nil {
		return nil, errors.Wrap(err, "error creating probe informers")
	}

	if c.scrapeConfigSupported {
		c.sconInfs, err = informers.NewInformersForResource(
			informers.NewMonitoringInformerFactories(
				c.config.Namespaces.AllowList,
				c.config.Namespaces.DenyList,
				mclient,
				resyncPeriod,
				nil,
			),
			monitoringv1alpha1.SchemeGroupVersion.WithResource(monitoringv1alpha1.ScrapeConfigName),
		)
		if err != nil {
			return nil, errors.Wrap(err, "error creating scrapeconfig informers")
		}
	}

	c.cmapInfs, err = informers.NewInformersForResource(
		informers.NewKubeInformerFactories(
			c.config.Namespaces.PrometheusAllowList,
			c.config.Namespaces.DenyList,
			c.kclient,
			resyncPeriod,
			func(options *metav1.ListOptions) {
				options.LabelSelector = prompkg.LabelPrometheusName
			},
		),
		v1.SchemeGroupVersion.WithResource(string(v1.ResourceConfigMaps)),
	)
	if err != nil {
		return nil, errors.Wrap(err, "error creating configmap informers")
	}

	c.secrInfs, err = informers.NewInformersForResource(
		informers.NewKubeInformerFactories(
			c.config.Namespaces.PrometheusAllowList,
			c.config.Namespaces.DenyList,
			c.kclient,
			resyncPeriod,
			func(options *metav1.ListOptions) {
				options.FieldSelector = secretListWatchSelector.String()
			},
		),
		v1.SchemeGroupVersion.WithResource(string(v1.ResourceSecrets)),
	)
	if err != nil {
		return nil, errors.Wrap(err, "error creating secrets informers")
	}

	c.ssetInfs, err = informers.NewInformersForResource(
		informers.NewKubeInformerFactories(
			c.config.Namespaces.PrometheusAllowList,
			c.config.Namespaces.DenyList,
			c.kclient,
			resyncPeriod,
			nil,
		),
		appsv1.SchemeGroupVersion.WithResource("statefulsets"),
	)
	if err != nil {
		return nil, errors.Wrap(err, "error creating statefulset informers")
	}

	newNamespaceInformer := func(o *Operator, allowList map[string]struct{}) cache.SharedIndexInformer {
		// nsResyncPeriod is used to control how often the namespace informer
		// should resync. If the unprivileged ListerWatcher is used, then the
		// informer must resync more often because it cannot watch for
		// namespace changes.
		nsResyncPeriod := 15 * time.Second
		// If the only namespace is v1.NamespaceAll, then the client must be
		// privileged and a regular cache.ListWatch will be used. In this case
		// watching works and we do not need to resync so frequently.
		if listwatch.IsAllNamespaces(allowList) {
			nsResyncPeriod = resyncPeriod
		}
		nsInf := cache.NewSharedIndexInformer(
			o.metrics.NewInstrumentedListerWatcher(
				listwatch.NewUnprivilegedNamespaceListWatchFromClient(ctx, o.logger, o.kclient.CoreV1().RESTClient(), allowList, o.config.Namespaces.DenyList, fields.Everything()),
			),
			&v1.Namespace{}, nsResyncPeriod, cache.Indexers{},
		)

		return nsInf
	}
	c.nsMonInf = newNamespaceInformer(c, c.config.Namespaces.AllowList)
	if listwatch.IdenticalNamespaces(c.config.Namespaces.AllowList, c.config.Namespaces.PrometheusAllowList) {
		c.nsPromInf = c.nsMonInf
	} else {
		c.nsPromInf = newNamespaceInformer(c, c.config.Namespaces.PrometheusAllowList)
	}

	endpointSliceSupported, err := k8sutil.IsAPIGroupVersionResourceSupported(c.kclient.Discovery(), "discovery.k8s.io/v1", "endpointslices")
	if err != nil {
		level.Warn(c.logger).Log("msg", "failed to check if the API supports the endpointslice resources", "err ", err)
	}
	level.Info(c.logger).Log("msg", "Kubernetes API capabilities", "endpointslices", endpointSliceSupported)
<<<<<<< HEAD
	c.endpointSliceSupported = endpointSliceSupported

	c.statusReporter = prompkg.StatusReporter{
		Kclient:         c.kclient,
		Reconciliations: c.reconciliations,
		SsetInfs:        c.ssetInfs,
		Rr:              c.rr,
	}
=======
	// The operator doesn't yet support the endpointslices API.
	// See https://github.com/prometheus-operator/prometheus-operator/issues/3862
	// for details.
	c.endpointSliceSupported = false
>>>>>>> d3b8261c

	return c, nil
}

// Run the controller.
func (c *Operator) Run(ctx context.Context) error {
	errChan := make(chan error)
	go func() {
		v, err := c.kclient.Discovery().ServerVersion()
		if err != nil {
			errChan <- errors.Wrap(err, "communicating with server failed")
			return
		}
		level.Info(c.logger).Log("msg", "connection established", "cluster-version", v)
		errChan <- nil
	}()

	select {
	case err := <-errChan:
		if err != nil {
			return err
		}
		level.Info(c.logger).Log("msg", "CRD API endpoints ready")
	case <-ctx.Done():
		return nil
	}

	go c.rr.Run(ctx)
	defer c.rr.Stop()

	go c.promInfs.Start(ctx.Done())
	go c.smonInfs.Start(ctx.Done())
	go c.pmonInfs.Start(ctx.Done())
	go c.probeInfs.Start(ctx.Done())
	if c.scrapeConfigSupported {
		go c.sconInfs.Start(ctx.Done())
	}
	go c.cmapInfs.Start(ctx.Done())
	go c.secrInfs.Start(ctx.Done())
	go c.ssetInfs.Start(ctx.Done())
	go c.nsMonInf.Run(ctx.Done())
	if c.nsPromInf != c.nsMonInf {
		go c.nsPromInf.Run(ctx.Done())
	}
	if err := c.waitForCacheSync(ctx); err != nil {
		return err
	}

	// Refresh the status of the existing Prometheus agent objects.
	_ = c.promInfs.ListAll(labels.Everything(), func(obj interface{}) {
		c.RefreshStatusFor(obj.(*monitoringv1alpha1.PrometheusAgent))
	})

	c.addHandlers()

	// TODO(simonpasquier): watch for PrometheusAgent pods instead of polling.
	go operator.StatusPoller(ctx, c)

	c.metrics.Ready().Set(1)
	<-ctx.Done()
	return nil
}

// Iterate implements the operator.StatusReconciler interface.
func (c *Operator) Iterate(processFn func(metav1.Object, []monitoringv1.Condition)) {
	if err := c.promInfs.ListAll(labels.Everything(), func(o interface{}) {
		p := o.(*monitoringv1alpha1.PrometheusAgent)
		processFn(p, p.Status.Conditions)
	}); err != nil {
		level.Error(c.logger).Log("msg", "failed to list PrometheusAgent objects", "err", err)
	}
}

// RefreshStatus implements the operator.StatusReconciler interface.
func (c *Operator) RefreshStatusFor(o metav1.Object) {
	c.rr.EnqueueForStatus(o)
}

// waitForCacheSync waits for the informers' caches to be synced.
func (c *Operator) waitForCacheSync(ctx context.Context) error {
	for _, infs := range []struct {
		name                 string
		informersForResource *informers.ForResource
	}{
		{"PrometheusAgent", c.promInfs},
		{"ServiceMonitor", c.smonInfs},
		{"PodMonitor", c.pmonInfs},
		{"Probe", c.probeInfs},
		{"ScrapeConfig", c.sconInfs},
		{"ConfigMap", c.cmapInfs},
		{"Secret", c.secrInfs},
		{"StatefulSet", c.ssetInfs},
	} {
		// Skipping informers that were not started. If prerequisites for a CRD were not met, their informer will be
		// nil. ScrapeConfig is one example.
		if infs.informersForResource == nil {
			continue
		}

		for _, inf := range infs.informersForResource.GetInformers() {
			if !operator.WaitForNamedCacheSync(ctx, "prometheusagent", log.With(c.logger, "informer", infs.name), inf.Informer()) {
				return errors.Errorf("failed to sync cache for %s informer", infs.name)
			}
		}
	}

	for _, inf := range []struct {
		name     string
		informer cache.SharedIndexInformer
	}{
		{"PromNamespace", c.nsPromInf},
		{"MonNamespace", c.nsMonInf},
	} {
		if !operator.WaitForNamedCacheSync(ctx, "prometheusagent", log.With(c.logger, "informer", inf.name), inf.informer) {
			return errors.Errorf("failed to sync cache for %s informer", inf.name)
		}
	}

	level.Info(c.logger).Log("msg", "successfully synced all caches")
	return nil
}

// addHandlers adds the eventhandlers to the informers.
func (c *Operator) addHandlers() {
	c.promInfs.AddEventHandler(c.rr)

	c.ssetInfs.AddEventHandler(c.rr)

	c.smonInfs.AddEventHandler(cache.ResourceEventHandlerFuncs{
		AddFunc:    c.handleSmonAdd,
		DeleteFunc: c.handleSmonDelete,
		UpdateFunc: c.handleSmonUpdate,
	})

	c.pmonInfs.AddEventHandler(cache.ResourceEventHandlerFuncs{
		AddFunc:    c.handlePmonAdd,
		DeleteFunc: c.handlePmonDelete,
		UpdateFunc: c.handlePmonUpdate,
	})
	c.probeInfs.AddEventHandler(cache.ResourceEventHandlerFuncs{
		AddFunc:    c.handleBmonAdd,
		UpdateFunc: c.handleBmonUpdate,
		DeleteFunc: c.handleBmonDelete,
	})
	if c.sconInfs != nil {
		c.sconInfs.AddEventHandler(cache.ResourceEventHandlerFuncs{
			AddFunc:    c.handleScrapeConfigAdd,
			UpdateFunc: c.handleScrapeConfigUpdate,
			DeleteFunc: c.handleScrapeConfigDelete,
		})
	}
	c.cmapInfs.AddEventHandler(cache.ResourceEventHandlerFuncs{
		AddFunc:    c.handleConfigMapAdd,
		DeleteFunc: c.handleConfigMapDelete,
		UpdateFunc: c.handleConfigMapUpdate,
	})
	c.secrInfs.AddEventHandler(cache.ResourceEventHandlerFuncs{
		AddFunc:    c.handleSecretAdd,
		DeleteFunc: c.handleSecretDelete,
		UpdateFunc: c.handleSecretUpdate,
	})

	// The controller needs to watch the namespaces in which the service/pod
	// monitors and rules live because a label change on a namespace may
	// trigger a configuration change.
	// It doesn't need to watch on addition/deletion though because it's
	// already covered by the event handlers on service/pod monitors and rules.
	_, _ = c.nsMonInf.AddEventHandler(cache.ResourceEventHandlerFuncs{
		UpdateFunc: c.handleMonitorNamespaceUpdate,
	})
}

// Resolve implements the operator.Syncer interface.
func (c *Operator) Resolve(ss *appsv1.StatefulSet) metav1.Object {
	key, ok := c.accessor.MetaNamespaceKey(ss)
	if !ok {
		return nil
	}

	match, promKey := prompkg.StatefulSetKeyToPrometheusKey(key)
	if !match {
		level.Debug(c.logger).Log("msg", "StatefulSet key did not match a Prometheus key format", "key", key)
		return nil
	}

	p, err := c.promInfs.Get(promKey)
	if apierrors.IsNotFound(err) {
		return nil
	}

	if err != nil {
		level.Error(c.logger).Log("msg", "Prometheus lookup failed", "err", err)
		return nil
	}

	return p.(*monitoringv1alpha1.PrometheusAgent)
}

// Sync implements the operator.Syncer interface.
func (c *Operator) Sync(ctx context.Context, key string) error {
	err := c.sync(ctx, key)
	c.reconciliations.SetStatus(key, err)

	return err
}

func (c *Operator) sync(ctx context.Context, key string) error {
	pobj, err := c.promInfs.Get(key)

	if apierrors.IsNotFound(err) {
		c.reconciliations.ForgetObject(key)
		// Dependent resources are cleaned up by K8s via OwnerReferences
		return nil
	}
	if err != nil {
		return err
	}

	p := pobj.(*monitoringv1alpha1.PrometheusAgent)
	p = p.DeepCopy()
	if err := k8sutil.AddTypeInformationToObject(p); err != nil {
		return errors.Wrap(err, "failed to set Prometheus type information")
	}

	logger := log.With(c.logger, "key", key)
	if p.Spec.Paused {
		level.Info(logger).Log("msg", "the resource is paused, not reconciling")
		return nil
	}

	level.Info(logger).Log("msg", "sync prometheus")

	cg, err := prompkg.NewConfigGenerator(c.logger, p, c.endpointSliceSupported)
	if err != nil {
		return err
	}

	assetStore := assets.NewStore(c.kclient.CoreV1(), c.kclient.CoreV1())
	if err := c.createOrUpdateConfigurationSecret(ctx, p, cg, assetStore); err != nil {
		return errors.Wrap(err, "creating config failed")
	}

	tlsAssets, err := c.createOrUpdateTLSAssetSecrets(ctx, p, assetStore)
	if err != nil {
		return errors.Wrap(err, "creating tls asset secret failed")
	}

	if err := c.createOrUpdateWebConfigSecret(ctx, p); err != nil {
		return errors.Wrap(err, "synchronizing web config secret failed")
	}

	// Create governing service if it doesn't exist.
	svcClient := c.kclient.CoreV1().Services(p.Namespace)
	if err := k8sutil.CreateOrUpdateService(ctx, svcClient, makeStatefulSetService(p, c.config)); err != nil {
		return errors.Wrap(err, "synchronizing governing service failed")
	}

	ssetClient := c.kclient.AppsV1().StatefulSets(p.Namespace)

	// Ensure we have a StatefulSet running Prometheus Agent deployed and that StatefulSet names are created correctly.
	expected := prompkg.ExpectedStatefulSetShardNames(p)
	for shard, ssetName := range expected {
		logger := log.With(logger, "statefulset", ssetName, "shard", fmt.Sprintf("%d", shard))
		level.Debug(logger).Log("msg", "reconciling statefulset")

		obj, err := c.ssetInfs.Get(prompkg.KeyToStatefulSetKey(p, key, shard))
		exists := !apierrors.IsNotFound(err)
		if err != nil && !apierrors.IsNotFound(err) {
			return errors.Wrap(err, "retrieving statefulset failed")
		}

		existingStatefulSet := &appsv1.StatefulSet{}
		if obj != nil {
			existingStatefulSet = obj.(*appsv1.StatefulSet)
			if c.rr.DeletionInProgress(existingStatefulSet) {
				// We want to avoid entering a hot-loop of update/delete cycles
				// here since the sts was marked for deletion in foreground,
				// which means it may take some time before the finalizers
				// complete and the resource disappears from the API. The
				// deletion timestamp will have been set when the initial
				// delete request was issued. In that case, we avoid further
				// processing.
				continue
			}
		}

		newSSetInputHash, err := createSSetInputHash(*p, c.config, tlsAssets, existingStatefulSet.Spec)
		if err != nil {
			return err
		}

		sset, err := makeStatefulSet(
			logger,
			ssetName,
			p,
			&c.config,
			cg,
			newSSetInputHash,
			int32(shard),
			tlsAssets.ShardNames())
		if err != nil {
			return errors.Wrap(err, "making statefulset failed")
		}
		operator.SanitizeSTS(sset)

		if !exists {
			level.Debug(logger).Log("msg", "no current statefulset found")
			level.Debug(logger).Log("msg", "creating statefulset")
			if _, err := ssetClient.Create(ctx, sset, metav1.CreateOptions{}); err != nil {
				return errors.Wrap(err, "creating statefulset failed")
			}
			continue
		}

		if newSSetInputHash == existingStatefulSet.ObjectMeta.Annotations[prompkg.SSetInputHashName] {
			level.Debug(logger).Log("msg", "new statefulset generation inputs match current, skipping any actions")
			continue
		}

		level.Debug(logger).Log(
			"msg", "updating current statefulset because of hash divergence",
			"new_hash", newSSetInputHash,
			"existing_hash", existingStatefulSet.ObjectMeta.Annotations[prompkg.SSetInputHashName],
		)

		err = k8sutil.UpdateStatefulSet(ctx, ssetClient, sset)
		sErr, ok := err.(*apierrors.StatusError)

		if ok && sErr.ErrStatus.Code == 422 && sErr.ErrStatus.Reason == metav1.StatusReasonInvalid {
			c.metrics.StsDeleteCreateCounter().Inc()

			// Gather only reason for failed update
			failMsg := make([]string, len(sErr.ErrStatus.Details.Causes))
			for i, cause := range sErr.ErrStatus.Details.Causes {
				failMsg[i] = cause.Message
			}

			level.Info(logger).Log("msg", "recreating StatefulSet because the update operation wasn't possible", "reason", strings.Join(failMsg, ", "))

			propagationPolicy := metav1.DeletePropagationForeground
			if err := ssetClient.Delete(ctx, sset.GetName(), metav1.DeleteOptions{PropagationPolicy: &propagationPolicy}); err != nil {
				return errors.Wrap(err, "failed to delete StatefulSet to avoid forbidden action")
			}
			continue
		}

		if err != nil {
			return errors.Wrap(err, "updating StatefulSet failed")
		}
	}

	ssets := map[string]struct{}{}
	for _, ssetName := range expected {
		ssets[ssetName] = struct{}{}
	}

	err = c.ssetInfs.ListAllByNamespace(p.Namespace, labels.SelectorFromSet(labels.Set{prompkg.PrometheusNameLabelName: p.Name, prompkg.PrometheusModeLabeLName: prometheusMode}), func(obj interface{}) {
		s := obj.(*appsv1.StatefulSet)

		if _, ok := ssets[s.Name]; ok {
			// Do not delete statefulsets that we still expect to exist. This
			// is to cleanup StatefulSets when shards are reduced.
			return
		}

		if c.rr.DeletionInProgress(s) {
			return
		}

		propagationPolicy := metav1.DeletePropagationForeground
		if err := ssetClient.Delete(ctx, s.GetName(), metav1.DeleteOptions{PropagationPolicy: &propagationPolicy}); err != nil {
			level.Error(c.logger).Log("err", err, "name", s.GetName(), "namespace", s.GetNamespace())
		}
	})
	if err != nil {
		return errors.Wrap(err, "listing StatefulSet resources failed")
	}

	return nil
}

func (c *Operator) createOrUpdateConfigurationSecret(ctx context.Context, p *monitoringv1alpha1.PrometheusAgent, cg *prompkg.ConfigGenerator, store *assets.Store) error {
	resourceSelector := prompkg.NewResourceSelector(c.logger, p, store, c.nsMonInf, c.metrics)

	smons, err := resourceSelector.SelectServiceMonitors(ctx, c.smonInfs.ListAllByNamespace)
	if err != nil {
		return errors.Wrap(err, "selecting ServiceMonitors failed")
	}

	pmons, err := resourceSelector.SelectPodMonitors(ctx, c.pmonInfs.ListAllByNamespace)
	if err != nil {
		return errors.Wrap(err, "selecting PodMonitors failed")
	}

	bmons, err := resourceSelector.SelectProbes(ctx, c.probeInfs.ListAllByNamespace)
	if err != nil {
		return errors.Wrap(err, "selecting Probes failed")
	}

	var scrapeConfigs map[string]*monitoringv1alpha1.ScrapeConfig
	if c.sconInfs != nil {
		scrapeConfigs, err = resourceSelector.SelectScrapeConfigs(c.sconInfs.ListAllByNamespace)
		if err != nil {
			return errors.Wrap(err, "selecting ScrapeConfigs failed")
		}
	}

	sClient := c.kclient.CoreV1().Secrets(p.Namespace)
	SecretsInPromNS, err := sClient.List(ctx, metav1.ListOptions{})
	if err != nil {
		return err
	}

	for i, remote := range p.Spec.RemoteWrite {
		if err := prompkg.ValidateRemoteWriteSpec(remote); err != nil {
			return errors.Wrapf(err, "remote write %d", i)
		}
		key := fmt.Sprintf("remoteWrite/%d", i)
		if err := store.AddBasicAuth(ctx, p.GetNamespace(), remote.BasicAuth, key); err != nil {
			return errors.Wrapf(err, "remote write %d", i)
		}
		if err := store.AddOAuth2(ctx, p.GetNamespace(), remote.OAuth2, key); err != nil {
			return errors.Wrapf(err, "remote write %d", i)
		}
		if err := store.AddTLSConfig(ctx, p.GetNamespace(), remote.TLSConfig); err != nil {
			return errors.Wrapf(err, "remote write %d", i)
		}
		if err := store.AddAuthorizationCredentials(ctx, p.GetNamespace(), remote.Authorization, fmt.Sprintf("remoteWrite/auth/%d", i)); err != nil {
			return errors.Wrapf(err, "remote write %d", i)
		}
		if err := store.AddSigV4(ctx, p.GetNamespace(), remote.Sigv4, key); err != nil {
			return errors.Wrapf(err, "remote write %d", i)
		}
	}

	if p.Spec.APIServerConfig != nil {
		if err := store.AddBasicAuth(ctx, p.GetNamespace(), p.Spec.APIServerConfig.BasicAuth, "apiserver"); err != nil {
			return errors.Wrap(err, "apiserver config")
		}
		if err := store.AddAuthorizationCredentials(ctx, p.GetNamespace(), p.Spec.APIServerConfig.Authorization, "apiserver/auth"); err != nil {
			return errors.Wrapf(err, "apiserver config")
		}
	}

	additionalScrapeConfigs, err := c.loadConfigFromSecret(p.Spec.AdditionalScrapeConfigs, SecretsInPromNS)
	if err != nil {
		return errors.Wrap(err, "loading additional scrape configs from Secret failed")
	}

	// Update secret based on the most recent configuration.
	conf, err := cg.GenerateAgentConfiguration(
		smons,
		pmons,
		bmons,
		scrapeConfigs,
		store,
		additionalScrapeConfigs,
	)
	if err != nil {
		return errors.Wrap(err, "generating config failed")
	}

	s := prompkg.MakeConfigSecret(p, c.config)
	s.ObjectMeta.Annotations = map[string]string{
		"generated": "true",
	}

	// Compress config to avoid 1mb secret limit for a while
	var buf bytes.Buffer
	if err = operator.GzipConfig(&buf, conf); err != nil {
		return errors.Wrap(err, "couldn't gzip config")
	}
	s.Data[prompkg.ConfigFilename] = buf.Bytes()

	level.Debug(c.logger).Log("msg", "updating Prometheus configuration secret")

	return k8sutil.CreateOrUpdateSecret(ctx, sClient, s)
}

func createSSetInputHash(p monitoringv1alpha1.PrometheusAgent, c operator.Config, tlsAssets *operator.ShardedSecret, ssSpec appsv1.StatefulSetSpec) (string, error) {
	var http2 *bool
	if p.Spec.Web != nil && p.Spec.Web.WebConfigFileFields.HTTPConfig != nil {
		http2 = p.Spec.Web.WebConfigFileFields.HTTPConfig.HTTP2
	}

	hash, err := hashstructure.Hash(struct {
		PrometheusLabels      map[string]string
		PrometheusAnnotations map[string]string
		PrometheusGeneration  int64
		PrometheusWebHTTP2    *bool
		Config                operator.Config
		StatefulSetSpec       appsv1.StatefulSetSpec
		Assets                []string `hash:"set"`
	}{
		PrometheusLabels:      p.Labels,
		PrometheusAnnotations: p.Annotations,
		PrometheusGeneration:  p.Generation,
		PrometheusWebHTTP2:    http2,
		Config:                c,
		StatefulSetSpec:       ssSpec,
		Assets:                tlsAssets.ShardNames(),
	},
		nil,
	)
	if err != nil {
		return "", errors.Wrap(err, "failed to calculate combined hash")
	}

	return fmt.Sprintf("%d", hash), nil
}

// UpdateStatus updates the status subresource of the object identified by the given
// key.
// UpdateStatus implements the operator.Syncer interface.
func (c *Operator) UpdateStatus(ctx context.Context, key string) error {
	pobj, err := c.promInfs.Get(key)

	if apierrors.IsNotFound(err) {
		return nil
	}
	if err != nil {
		return err
	}
	p := pobj.(*monitoringv1alpha1.PrometheusAgent)
	p = p.DeepCopy()

	pStatus, err := c.statusReporter.Process(ctx, p, key)
	if err != nil {
		return errors.Wrap(err, "failed to get prometheus agent status")
	}
	p.Status = *pStatus
	if _, err = c.mclient.MonitoringV1alpha1().PrometheusAgents(p.Namespace).UpdateStatus(ctx, p, metav1.UpdateOptions{}); err != nil {
		return errors.Wrap(err, "failed to update prometheus agent status subresource")
	}

	return nil
}

func (c *Operator) createOrUpdateTLSAssetSecrets(ctx context.Context, p *monitoringv1alpha1.PrometheusAgent, store *assets.Store) (*operator.ShardedSecret, error) {
	labels := c.config.Labels.Merge(prompkg.ManagedByOperatorLabels)
	template := prompkg.NewTLSAssetSecret(p, labels)

	sSecret := operator.NewShardedSecret(template, prompkg.TLSAssetsSecretName(p))

	for k, v := range store.TLSAssets {
		sSecret.AppendData(k.String(), []byte(v))
	}

	sClient := c.kclient.CoreV1().Secrets(p.Namespace)

	if err := sSecret.StoreSecrets(ctx, sClient); err != nil {
		return nil, errors.Wrapf(err, "failed to create TLS assets secret for Prometheus")
	}

	level.Debug(c.logger).Log("msg", "tls-asset secret: stored")

	return sSecret, nil
}

func (c *Operator) createOrUpdateWebConfigSecret(ctx context.Context, p *monitoringv1alpha1.PrometheusAgent) error {
	boolTrue := true

	var fields monitoringv1.WebConfigFileFields
	if p.Spec.Web != nil {
		fields = p.Spec.Web.WebConfigFileFields
	}

	webConfig, err := webconfig.New(
		prompkg.WebConfigDir,
		prompkg.WebConfigSecretName(p),
		fields,
	)
	if err != nil {
		return errors.Wrap(err, "failed to initialize web config")
	}

	secretClient := c.kclient.CoreV1().Secrets(p.Namespace)
	ownerReference := metav1.OwnerReference{
		APIVersion:         p.APIVersion,
		BlockOwnerDeletion: &boolTrue,
		Controller:         &boolTrue,
		Kind:               p.Kind,
		Name:               p.Name,
		UID:                p.UID,
	}
	secretLabels := c.config.Labels.Merge(prompkg.ManagedByOperatorLabels)

	if err := webConfig.CreateOrUpdateWebConfigSecret(ctx, secretClient, secretLabels, ownerReference); err != nil {
		return errors.Wrap(err, "failed to reconcile web config secret")
	}

	return nil
}

func (c *Operator) loadConfigFromSecret(sks *v1.SecretKeySelector, s *v1.SecretList) ([]byte, error) {
	if sks == nil {
		return nil, nil
	}

	for _, secret := range s.Items {
		if secret.Name == sks.Name {
			if c, ok := secret.Data[sks.Key]; ok {
				return c, nil
			}

			return nil, fmt.Errorf("key %v could not be found in secret %v", sks.Key, sks.Name)
		}
	}

	if sks.Optional == nil || !*sks.Optional {
		return nil, fmt.Errorf("secret %v could not be found", sks.Name)
	}

	level.Debug(c.logger).Log("msg", fmt.Sprintf("secret %v could not be found", sks.Name))
	return nil, nil
}

// TODO: Don't enqueue just for the namespace
func (c *Operator) handleSmonAdd(obj interface{}) {
	o, ok := c.accessor.ObjectMetadata(obj)
	if ok {
		level.Debug(c.logger).Log("msg", "ServiceMonitor added")
		c.metrics.TriggerByCounter(monitoringv1.ServiceMonitorsKind, operator.AddEvent).Inc()

		c.enqueueForMonitorNamespace(o.GetNamespace())
	}
}

// TODO: Don't enqueue just for the namespace
func (c *Operator) handleSmonUpdate(old, cur interface{}) {
	if old.(*monitoringv1.ServiceMonitor).ResourceVersion == cur.(*monitoringv1.ServiceMonitor).ResourceVersion {
		return
	}

	o, ok := c.accessor.ObjectMetadata(cur)
	if ok {
		level.Debug(c.logger).Log("msg", "ServiceMonitor updated")
		c.metrics.TriggerByCounter(monitoringv1.ServiceMonitorsKind, operator.UpdateEvent).Inc()

		c.enqueueForMonitorNamespace(o.GetNamespace())
	}
}

// TODO: Don't enqueue just for the namespace
func (c *Operator) handleSmonDelete(obj interface{}) {
	o, ok := c.accessor.ObjectMetadata(obj)
	if ok {
		level.Debug(c.logger).Log("msg", "ServiceMonitor delete")
		c.metrics.TriggerByCounter(monitoringv1.ServiceMonitorsKind, operator.DeleteEvent).Inc()

		c.enqueueForMonitorNamespace(o.GetNamespace())
	}
}

// TODO: Don't enqueue just for the namespace
func (c *Operator) handlePmonAdd(obj interface{}) {
	o, ok := c.accessor.ObjectMetadata(obj)
	if ok {
		level.Debug(c.logger).Log("msg", "PodMonitor added")
		c.metrics.TriggerByCounter(monitoringv1.PodMonitorsKind, operator.AddEvent).Inc()
		c.enqueueForMonitorNamespace(o.GetNamespace())
	}
}

// TODO: Don't enqueue just for the namespace
func (c *Operator) handlePmonUpdate(old, cur interface{}) {
	if old.(*monitoringv1.PodMonitor).ResourceVersion == cur.(*monitoringv1.PodMonitor).ResourceVersion {
		return
	}

	o, ok := c.accessor.ObjectMetadata(cur)
	if ok {
		level.Debug(c.logger).Log("msg", "PodMonitor updated")
		c.metrics.TriggerByCounter(monitoringv1.PodMonitorsKind, operator.UpdateEvent).Inc()

		c.enqueueForMonitorNamespace(o.GetNamespace())
	}
}

// TODO: Don't enqueue just for the namespace
func (c *Operator) handlePmonDelete(obj interface{}) {
	o, ok := c.accessor.ObjectMetadata(obj)
	if ok {
		level.Debug(c.logger).Log("msg", "PodMonitor delete")
		c.metrics.TriggerByCounter(monitoringv1.PodMonitorsKind, operator.DeleteEvent).Inc()

		c.enqueueForMonitorNamespace(o.GetNamespace())
	}
}

// TODO: Don't enqueue just for the namespace
func (c *Operator) handleBmonAdd(obj interface{}) {
	if o, ok := c.accessor.ObjectMetadata(obj); ok {
		level.Debug(c.logger).Log("msg", "Probe added")
		c.metrics.TriggerByCounter(monitoringv1.ProbesKind, operator.AddEvent).Inc()
		c.enqueueForMonitorNamespace(o.GetNamespace())
	}
}

// TODO: Don't enqueue just for the namespace
func (c *Operator) handleBmonUpdate(old, cur interface{}) {
	if old.(*monitoringv1.Probe).ResourceVersion == cur.(*monitoringv1.Probe).ResourceVersion {
		return
	}

	if o, ok := c.accessor.ObjectMetadata(cur); ok {
		level.Debug(c.logger).Log("msg", "Probe updated")
		c.metrics.TriggerByCounter(monitoringv1.ProbesKind, operator.UpdateEvent)
		c.enqueueForMonitorNamespace(o.GetNamespace())
	}
}

// TODO: Don't enqueue just for the namespace
func (c *Operator) handleBmonDelete(obj interface{}) {
	if o, ok := c.accessor.ObjectMetadata(obj); ok {
		level.Debug(c.logger).Log("msg", "Probe delete")
		c.metrics.TriggerByCounter(monitoringv1.ProbesKind, operator.DeleteEvent).Inc()
		c.enqueueForMonitorNamespace(o.GetNamespace())
	}
}

// TODO: Don't enqueue just for the namespace
func (c *Operator) handleScrapeConfigAdd(obj interface{}) {
	if o, ok := c.accessor.ObjectMetadata(obj); ok {
		level.Debug(c.logger).Log("msg", "ScrapeConfig added")
		c.metrics.TriggerByCounter(monitoringv1alpha1.ScrapeConfigsKind, operator.AddEvent).Inc()
		c.enqueueForMonitorNamespace(o.GetNamespace())
	}
}

// TODO: Don't enqueue just for the namespace
func (c *Operator) handleScrapeConfigUpdate(old, cur interface{}) {
	if old.(*monitoringv1alpha1.ScrapeConfig).ResourceVersion == cur.(*monitoringv1alpha1.ScrapeConfig).ResourceVersion {
		return
	}

	if o, ok := c.accessor.ObjectMetadata(cur); ok {
		level.Debug(c.logger).Log("msg", "ScrapeConfig updated")
		c.metrics.TriggerByCounter(monitoringv1alpha1.ScrapeConfigsKind, operator.UpdateEvent)
		c.enqueueForMonitorNamespace(o.GetNamespace())
	}
}

// TODO: Don't enqueue just for the namespace
func (c *Operator) handleScrapeConfigDelete(obj interface{}) {
	if o, ok := c.accessor.ObjectMetadata(obj); ok {
		level.Debug(c.logger).Log("msg", "ScrapeConfig deleted")
		c.metrics.TriggerByCounter(monitoringv1alpha1.ScrapeConfigsKind, operator.DeleteEvent).Inc()
		c.enqueueForMonitorNamespace(o.GetNamespace())
	}
}

// TODO: Do we need to enqueue configmaps just for the namespace or in general?
func (c *Operator) handleConfigMapAdd(obj interface{}) {
	o, ok := c.accessor.ObjectMetadata(obj)
	if ok {
		level.Debug(c.logger).Log("msg", "ConfigMap added")
		c.metrics.TriggerByCounter("ConfigMap", operator.AddEvent).Inc()

		c.enqueueForPrometheusNamespace(o.GetNamespace())
	}
}

func (c *Operator) handleConfigMapDelete(obj interface{}) {
	o, ok := c.accessor.ObjectMetadata(obj)
	if ok {
		level.Debug(c.logger).Log("msg", "ConfigMap deleted")
		c.metrics.TriggerByCounter("ConfigMap", operator.DeleteEvent).Inc()

		c.enqueueForPrometheusNamespace(o.GetNamespace())
	}
}

func (c *Operator) handleConfigMapUpdate(old, cur interface{}) {
	if old.(*v1.ConfigMap).ResourceVersion == cur.(*v1.ConfigMap).ResourceVersion {
		return
	}

	o, ok := c.accessor.ObjectMetadata(cur)
	if ok {
		level.Debug(c.logger).Log("msg", "ConfigMap updated")
		c.metrics.TriggerByCounter("ConfigMap", operator.UpdateEvent).Inc()

		c.enqueueForPrometheusNamespace(o.GetNamespace())
	}
}

// TODO: Do we need to enqueue secrets just for the namespace or in general?
func (c *Operator) handleSecretDelete(obj interface{}) {
	o, ok := c.accessor.ObjectMetadata(obj)
	if ok {
		level.Debug(c.logger).Log("msg", "Secret deleted")
		c.metrics.TriggerByCounter("Secret", operator.DeleteEvent).Inc()

		c.enqueueForPrometheusNamespace(o.GetNamespace())
	}
}

func (c *Operator) handleSecretUpdate(old, cur interface{}) {
	if old.(*v1.Secret).ResourceVersion == cur.(*v1.Secret).ResourceVersion {
		return
	}

	o, ok := c.accessor.ObjectMetadata(cur)
	if ok {
		level.Debug(c.logger).Log("msg", "Secret updated")
		c.metrics.TriggerByCounter("Secret", operator.UpdateEvent).Inc()

		c.enqueueForPrometheusNamespace(o.GetNamespace())
	}
}

func (c *Operator) handleSecretAdd(obj interface{}) {
	o, ok := c.accessor.ObjectMetadata(obj)
	if ok {
		level.Debug(c.logger).Log("msg", "Secret added")
		c.metrics.TriggerByCounter("Secret", operator.AddEvent).Inc()

		c.enqueueForPrometheusNamespace(o.GetNamespace())
	}
}

func (c *Operator) enqueueForPrometheusNamespace(nsName string) {
	c.enqueueForNamespace(c.nsPromInf.GetStore(), nsName)
}

func (c *Operator) enqueueForMonitorNamespace(nsName string) {
	c.enqueueForNamespace(c.nsMonInf.GetStore(), nsName)
}

// enqueueForNamespace enqueues all Prometheus object keys that belong to the
// given namespace or select objects in the given namespace.
func (c *Operator) enqueueForNamespace(store cache.Store, nsName string) {
	nsObject, exists, err := store.GetByKey(nsName)
	if err != nil {
		level.Error(c.logger).Log(
			"msg", "get namespace to enqueue Prometheus instances failed",
			"err", err,
		)
		return
	}
	if !exists {
		level.Error(c.logger).Log(
			"msg", fmt.Sprintf("get namespace to enqueue Prometheus instances failed: namespace %q does not exist", nsName),
		)
		return
	}
	ns := nsObject.(*v1.Namespace)

	err = c.promInfs.ListAll(labels.Everything(), func(obj interface{}) {
		// Check for Prometheus Agent instances in the namespace.
		p := obj.(*monitoringv1alpha1.PrometheusAgent)
		if p.Namespace == nsName {
			c.rr.EnqueueForReconciliation(p)
			return
		}

		// Check for Prometheus instances selecting ServiceMonitors in
		// the namespace.
		smNSSelector, err := metav1.LabelSelectorAsSelector(p.Spec.ServiceMonitorNamespaceSelector)
		if err != nil {
			level.Error(c.logger).Log(
				"msg", fmt.Sprintf("failed to convert ServiceMonitorNamespaceSelector of %q to selector", p.Name),
				"err", err,
			)
			return
		}

		if smNSSelector.Matches(labels.Set(ns.Labels)) {
			c.rr.EnqueueForReconciliation(p)
			return
		}

		// Check for Prometheus instances selecting PodMonitors in the NS.
		pmNSSelector, err := metav1.LabelSelectorAsSelector(p.Spec.PodMonitorNamespaceSelector)
		if err != nil {
			level.Error(c.logger).Log(
				"msg", fmt.Sprintf("failed to convert PodMonitorNamespaceSelector of %q to selector", p.Name),
				"err", err,
			)
			return
		}

		if pmNSSelector.Matches(labels.Set(ns.Labels)) {
			c.rr.EnqueueForReconciliation(p)
			return
		}

		// Check for Prometheus instances selecting Probes in the NS.
		bmNSSelector, err := metav1.LabelSelectorAsSelector(p.Spec.ProbeNamespaceSelector)
		if err != nil {
			level.Error(c.logger).Log(
				"msg", fmt.Sprintf("failed to convert ProbeNamespaceSelector of %q to selector", p.Name),
				"err", err,
			)
			return
		}

		if bmNSSelector.Matches(labels.Set(ns.Labels)) {
			c.rr.EnqueueForReconciliation(p)
			return
		}
	})
	if err != nil {
		level.Error(c.logger).Log(
			"msg", "listing all Prometheus instances from cache failed",
			"err", err,
		)
	}

}

func (c *Operator) handleMonitorNamespaceUpdate(oldo, curo interface{}) {
	old := oldo.(*v1.Namespace)
	cur := curo.(*v1.Namespace)

	level.Debug(c.logger).Log("msg", "update handler", "namespace", cur.GetName(), "old", old.ResourceVersion, "cur", cur.ResourceVersion)

	// Periodic resync may resend the Namespace without changes
	// in-between.
	if old.ResourceVersion == cur.ResourceVersion {
		return
	}

	level.Debug(c.logger).Log("msg", "Monitor namespace updated", "namespace", cur.GetName())
	c.metrics.TriggerByCounter("Namespace", operator.UpdateEvent).Inc()

	// Check for Prometheus Agent instances selecting ServiceMonitors, PodMonitors,
	// and Probes in the namespace.
	err := c.promInfs.ListAll(labels.Everything(), func(obj interface{}) {
		p := obj.(*monitoringv1alpha1.PrometheusAgent)

		for name, selector := range map[string]*metav1.LabelSelector{
			"PodMonitors":     p.Spec.PodMonitorNamespaceSelector,
			"Probes":          p.Spec.ProbeNamespaceSelector,
			"ServiceMonitors": p.Spec.ServiceMonitorNamespaceSelector,
		} {

			sync, err := k8sutil.LabelSelectionHasChanged(old.Labels, cur.Labels, selector)
			if err != nil {
				level.Error(c.logger).Log(
					"err", err,
					"name", p.Name,
					"namespace", p.Namespace,
					"subresource", name,
				)
				return
			}

			if sync {
				c.rr.EnqueueForReconciliation(p)
				return
			}
		}
	})
	if err != nil {
		level.Error(c.logger).Log(
			"msg", "listing all Prometheus Agent instances from cache failed",
			"err", err,
		)
	}
}

func ListOptions(name string) metav1.ListOptions {
	return metav1.ListOptions{
		LabelSelector: fields.SelectorFromSet(fields.Set(map[string]string{
			"app.kubernetes.io/name":       "prometheus-agent",
			"app.kubernetes.io/managed-by": "prometheus-operator",
			"app.kubernetes.io/instance":   name,
		})).String(),
	}
}<|MERGE_RESOLUTION|>--- conflicted
+++ resolved
@@ -322,8 +322,10 @@
 		level.Warn(c.logger).Log("msg", "failed to check if the API supports the endpointslice resources", "err ", err)
 	}
 	level.Info(c.logger).Log("msg", "Kubernetes API capabilities", "endpointslices", endpointSliceSupported)
-<<<<<<< HEAD
-	c.endpointSliceSupported = endpointSliceSupported
+	// The operator doesn't yet support the endpointslices API.
+	// See https://github.com/prometheus-operator/prometheus-operator/issues/3862
+	// for details.
+	c.endpointSliceSupported = false
 
 	c.statusReporter = prompkg.StatusReporter{
 		Kclient:         c.kclient,
@@ -331,12 +333,6 @@
 		SsetInfs:        c.ssetInfs,
 		Rr:              c.rr,
 	}
-=======
-	// The operator doesn't yet support the endpointslices API.
-	// See https://github.com/prometheus-operator/prometheus-operator/issues/3862
-	// for details.
-	c.endpointSliceSupported = false
->>>>>>> d3b8261c
 
 	return c, nil
 }

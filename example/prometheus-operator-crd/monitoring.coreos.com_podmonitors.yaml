---
apiVersion: apiextensions.k8s.io/v1
kind: CustomResourceDefinition
metadata:
  annotations:
<<<<<<< HEAD
    controller-gen.kubebuilder.io/version: v0.17.3
    operator.prometheus.io/version: 0.82.1
=======
    controller-gen.kubebuilder.io/version: v0.17.2
    operator.prometheus.io/version: 0.82.2
>>>>>>> 4d008d5a
  name: podmonitors.monitoring.coreos.com
spec:
  group: monitoring.coreos.com
  names:
    categories:
    - prometheus-operator
    kind: PodMonitor
    listKind: PodMonitorList
    plural: podmonitors
    shortNames:
    - pmon
    singular: podmonitor
  scope: Namespaced
  versions:
  - name: v1
    schema:
      openAPIV3Schema:
        description: |-
          The `PodMonitor` custom resource definition (CRD) defines how `Prometheus` and `PrometheusAgent` can scrape metrics from a group of pods.
          Among other things, it allows to specify:
          * The pods to scrape via label selectors.
          * The container ports to scrape.
          * Authentication credentials to use.
          * Target and metric relabeling.

          `Prometheus` and `PrometheusAgent` objects select `PodMonitor` objects using label and namespace selectors.
        properties:
          apiVersion:
            description: |-
              APIVersion defines the versioned schema of this representation of an object.
              Servers should convert recognized schemas to the latest internal value, and
              may reject unrecognized values.
              More info: https://git.k8s.io/community/contributors/devel/sig-architecture/api-conventions.md#resources
            type: string
          kind:
            description: |-
              Kind is a string value representing the REST resource this object represents.
              Servers may infer this from the endpoint the client submits requests to.
              Cannot be updated.
              In CamelCase.
              More info: https://git.k8s.io/community/contributors/devel/sig-architecture/api-conventions.md#types-kinds
            type: string
          metadata:
            type: object
          spec:
            description: Specification of desired Pod selection for target discovery
              by Prometheus.
            properties:
              attachMetadata:
                description: |-
                  `attachMetadata` defines additional metadata which is added to the
                  discovered targets.

                  It requires Prometheus >= v2.35.0.
                properties:
                  node:
                    description: |-
                      When set to true, Prometheus attaches node metadata to the discovered
                      targets.

                      The Prometheus service account must have the `list` and `watch`
                      permissions on the `Nodes` objects.
                    type: boolean
                type: object
              bodySizeLimit:
                description: |-
                  When defined, bodySizeLimit specifies a job level limit on the size
                  of uncompressed response body that will be accepted by Prometheus.

                  It requires Prometheus >= v2.28.0.
                pattern: (^0|([0-9]*[.])?[0-9]+((K|M|G|T|E|P)i?)?B)$
                type: string
              convertClassicHistogramsToNHCB:
                description: |-
                  Whether to convert all scraped classic histograms into a native histogram with custom buckets.
                  It requires Prometheus >= v3.0.0.
                type: boolean
              fallbackScrapeProtocol:
                description: |-
                  The protocol to use if a scrape returns blank, unparseable, or otherwise invalid Content-Type.

                  It requires Prometheus >= v3.0.0.
                enum:
                - PrometheusProto
                - OpenMetricsText0.0.1
                - OpenMetricsText1.0.0
                - PrometheusText0.0.4
                - PrometheusText1.0.0
                type: string
              jobLabel:
                description: |-
                  The label to use to retrieve the job name from.
                  `jobLabel` selects the label from the associated Kubernetes `Pod`
                  object which will be used as the `job` label for all metrics.

                  For example if `jobLabel` is set to `foo` and the Kubernetes `Pod`
                  object is labeled with `foo: bar`, then Prometheus adds the `job="bar"`
                  label to all ingested metrics.

                  If the value of this field is empty, the `job` label of the metrics
                  defaults to the namespace and name of the PodMonitor object (e.g. `<namespace>/<name>`).
                type: string
              keepDroppedTargets:
                description: |-
                  Per-scrape limit on the number of targets dropped by relabeling
                  that will be kept in memory. 0 means no limit.

                  It requires Prometheus >= v2.47.0.
                format: int64
                type: integer
              labelLimit:
                description: |-
                  Per-scrape limit on number of labels that will be accepted for a sample.

                  It requires Prometheus >= v2.27.0.
                format: int64
                type: integer
              labelNameLengthLimit:
                description: |-
                  Per-scrape limit on length of labels name that will be accepted for a sample.

                  It requires Prometheus >= v2.27.0.
                format: int64
                type: integer
              labelValueLengthLimit:
                description: |-
                  Per-scrape limit on length of labels value that will be accepted for a sample.

                  It requires Prometheus >= v2.27.0.
                format: int64
                type: integer
              namespaceSelector:
                description: |-
                  `namespaceSelector` defines in which namespace(s) Prometheus should discover the pods.
                  By default, the pods are discovered in the same namespace as the `PodMonitor` object but it is possible to select pods across different/all namespaces.
                properties:
                  any:
                    description: |-
                      Boolean describing whether all namespaces are selected in contrast to a
                      list restricting them.
                    type: boolean
                  matchNames:
                    description: List of namespace names to select from.
                    items:
                      type: string
                    type: array
                type: object
              nativeHistogramBucketLimit:
                description: |-
                  If there are more than this many buckets in a native histogram,
                  buckets will be merged to stay within the limit.
                  It requires Prometheus >= v2.45.0.
                format: int64
                type: integer
              nativeHistogramMinBucketFactor:
                anyOf:
                - type: integer
                - type: string
                description: |-
                  If the growth factor of one bucket to the next is smaller than this,
                  buckets will be merged to increase the factor sufficiently.
                  It requires Prometheus >= v2.50.0.
                pattern: ^(\+|-)?(([0-9]+(\.[0-9]*)?)|(\.[0-9]+))(([KMGTPE]i)|[numkMGTPE]|([eE](\+|-)?(([0-9]+(\.[0-9]*)?)|(\.[0-9]+))))?$
                x-kubernetes-int-or-string: true
              podMetricsEndpoints:
                description: Defines how to scrape metrics from the selected pods.
                items:
                  description: |-
                    PodMetricsEndpoint defines an endpoint serving Prometheus metrics to be scraped by
                    Prometheus.
                  properties:
                    authorization:
                      description: |-
                        `authorization` configures the Authorization header credentials to use when
                        scraping the target.

                        Cannot be set at the same time as `basicAuth`, or `oauth2`.
                      properties:
                        credentials:
                          description: Selects a key of a Secret in the namespace
                            that contains the credentials for authentication.
                          properties:
                            key:
                              description: The key of the secret to select from.  Must
                                be a valid secret key.
                              type: string
                            name:
                              default: ""
                              description: |-
                                Name of the referent.
                                This field is effectively required, but due to backwards compatibility is
                                allowed to be empty. Instances of this type with an empty value here are
                                almost certainly wrong.
                                More info: https://kubernetes.io/docs/concepts/overview/working-with-objects/names/#names
                              type: string
                            optional:
                              description: Specify whether the Secret or its key must
                                be defined
                              type: boolean
                          required:
                          - key
                          type: object
                          x-kubernetes-map-type: atomic
                        type:
                          description: |-
                            Defines the authentication type. The value is case-insensitive.

                            "Basic" is not a supported value.

                            Default: "Bearer"
                          type: string
                      type: object
                    basicAuth:
                      description: |-
                        `basicAuth` configures the Basic Authentication credentials to use when
                        scraping the target.

                        Cannot be set at the same time as `authorization`, or `oauth2`.
                      properties:
                        password:
                          description: |-
                            `password` specifies a key of a Secret containing the password for
                            authentication.
                          properties:
                            key:
                              description: The key of the secret to select from.  Must
                                be a valid secret key.
                              type: string
                            name:
                              default: ""
                              description: |-
                                Name of the referent.
                                This field is effectively required, but due to backwards compatibility is
                                allowed to be empty. Instances of this type with an empty value here are
                                almost certainly wrong.
                                More info: https://kubernetes.io/docs/concepts/overview/working-with-objects/names/#names
                              type: string
                            optional:
                              description: Specify whether the Secret or its key must
                                be defined
                              type: boolean
                          required:
                          - key
                          type: object
                          x-kubernetes-map-type: atomic
                        username:
                          description: |-
                            `username` specifies a key of a Secret containing the username for
                            authentication.
                          properties:
                            key:
                              description: The key of the secret to select from.  Must
                                be a valid secret key.
                              type: string
                            name:
                              default: ""
                              description: |-
                                Name of the referent.
                                This field is effectively required, but due to backwards compatibility is
                                allowed to be empty. Instances of this type with an empty value here are
                                almost certainly wrong.
                                More info: https://kubernetes.io/docs/concepts/overview/working-with-objects/names/#names
                              type: string
                            optional:
                              description: Specify whether the Secret or its key must
                                be defined
                              type: boolean
                          required:
                          - key
                          type: object
                          x-kubernetes-map-type: atomic
                      type: object
                    bearerTokenSecret:
                      description: |-
                        `bearerTokenSecret` specifies a key of a Secret containing the bearer
                        token for scraping targets. The secret needs to be in the same namespace
                        as the PodMonitor object and readable by the Prometheus Operator.

                        Deprecated: use `authorization` instead.
                      properties:
                        key:
                          description: The key of the secret to select from.  Must
                            be a valid secret key.
                          type: string
                        name:
                          default: ""
                          description: |-
                            Name of the referent.
                            This field is effectively required, but due to backwards compatibility is
                            allowed to be empty. Instances of this type with an empty value here are
                            almost certainly wrong.
                            More info: https://kubernetes.io/docs/concepts/overview/working-with-objects/names/#names
                          type: string
                        optional:
                          description: Specify whether the Secret or its key must
                            be defined
                          type: boolean
                      required:
                      - key
                      type: object
                      x-kubernetes-map-type: atomic
                    enableHttp2:
                      description: '`enableHttp2` can be used to disable HTTP2 when
                        scraping the target.'
                      type: boolean
                    filterRunning:
                      description: |-
                        When true, the pods which are not running (e.g. either in Failed or
                        Succeeded state) are dropped during the target discovery.

                        If unset, the filtering is enabled.

                        More info: https://kubernetes.io/docs/concepts/workloads/pods/pod-lifecycle/#pod-phase
                      type: boolean
                    followRedirects:
                      description: |-
                        `followRedirects` defines whether the scrape requests should follow HTTP
                        3xx redirects.
                      type: boolean
                    honorLabels:
                      description: |-
                        When true, `honorLabels` preserves the metric's labels when they collide
                        with the target's labels.
                      type: boolean
                    honorTimestamps:
                      description: |-
                        `honorTimestamps` controls whether Prometheus preserves the timestamps
                        when exposed by the target.
                      type: boolean
                    interval:
                      description: |-
                        Interval at which Prometheus scrapes the metrics from the target.

                        If empty, Prometheus uses the global scrape interval.
                      pattern: ^(0|(([0-9]+)y)?(([0-9]+)w)?(([0-9]+)d)?(([0-9]+)h)?(([0-9]+)m)?(([0-9]+)s)?(([0-9]+)ms)?)$
                      type: string
                    metricRelabelings:
                      description: |-
                        `metricRelabelings` configures the relabeling rules to apply to the
                        samples before ingestion.
                      items:
                        description: |-
                          RelabelConfig allows dynamic rewriting of the label set for targets, alerts,
                          scraped samples and remote write samples.

                          More info: https://prometheus.io/docs/prometheus/latest/configuration/configuration/#relabel_config
                        properties:
                          action:
                            default: replace
                            description: |-
                              Action to perform based on the regex matching.

                              `Uppercase` and `Lowercase` actions require Prometheus >= v2.36.0.
                              `DropEqual` and `KeepEqual` actions require Prometheus >= v2.41.0.

                              Default: "Replace"
                            enum:
                            - replace
                            - Replace
                            - keep
                            - Keep
                            - drop
                            - Drop
                            - hashmod
                            - HashMod
                            - labelmap
                            - LabelMap
                            - labeldrop
                            - LabelDrop
                            - labelkeep
                            - LabelKeep
                            - lowercase
                            - Lowercase
                            - uppercase
                            - Uppercase
                            - keepequal
                            - KeepEqual
                            - dropequal
                            - DropEqual
                            type: string
                          modulus:
                            description: |-
                              Modulus to take of the hash of the source label values.

                              Only applicable when the action is `HashMod`.
                            format: int64
                            type: integer
                          regex:
                            description: Regular expression against which the extracted
                              value is matched.
                            type: string
                          replacement:
                            description: |-
                              Replacement value against which a Replace action is performed if the
                              regular expression matches.

                              Regex capture groups are available.
                            type: string
                          separator:
                            description: Separator is the string between concatenated
                              SourceLabels.
                            type: string
                          sourceLabels:
                            description: |-
                              The source labels select values from existing labels. Their content is
                              concatenated using the configured Separator and matched against the
                              configured regular expression.
                            items:
                              description: |-
                                LabelName is a valid Prometheus label name which may only contain ASCII
                                letters, numbers, as well as underscores.
                              pattern: ^[a-zA-Z_][a-zA-Z0-9_]*$
                              type: string
                            type: array
                          targetLabel:
                            description: |-
                              Label to which the resulting string is written in a replacement.

                              It is mandatory for `Replace`, `HashMod`, `Lowercase`, `Uppercase`,
                              `KeepEqual` and `DropEqual` actions.

                              Regex capture groups are available.
                            type: string
                        type: object
                      type: array
                    oauth2:
                      description: |-
                        `oauth2` configures the OAuth2 settings to use when scraping the target.

                        It requires Prometheus >= 2.27.0.

                        Cannot be set at the same time as `authorization`, or `basicAuth`.
                      properties:
                        clientId:
                          description: |-
                            `clientId` specifies a key of a Secret or ConfigMap containing the
                            OAuth2 client's ID.
                          properties:
                            configMap:
                              description: ConfigMap containing data to use for the
                                targets.
                              properties:
                                key:
                                  description: The key to select.
                                  type: string
                                name:
                                  default: ""
                                  description: |-
                                    Name of the referent.
                                    This field is effectively required, but due to backwards compatibility is
                                    allowed to be empty. Instances of this type with an empty value here are
                                    almost certainly wrong.
                                    More info: https://kubernetes.io/docs/concepts/overview/working-with-objects/names/#names
                                  type: string
                                optional:
                                  description: Specify whether the ConfigMap or its
                                    key must be defined
                                  type: boolean
                              required:
                              - key
                              type: object
                              x-kubernetes-map-type: atomic
                            secret:
                              description: Secret containing data to use for the targets.
                              properties:
                                key:
                                  description: The key of the secret to select from.  Must
                                    be a valid secret key.
                                  type: string
                                name:
                                  default: ""
                                  description: |-
                                    Name of the referent.
                                    This field is effectively required, but due to backwards compatibility is
                                    allowed to be empty. Instances of this type with an empty value here are
                                    almost certainly wrong.
                                    More info: https://kubernetes.io/docs/concepts/overview/working-with-objects/names/#names
                                  type: string
                                optional:
                                  description: Specify whether the Secret or its key
                                    must be defined
                                  type: boolean
                              required:
                              - key
                              type: object
                              x-kubernetes-map-type: atomic
                          type: object
                        clientSecret:
                          description: |-
                            `clientSecret` specifies a key of a Secret containing the OAuth2
                            client's secret.
                          properties:
                            key:
                              description: The key of the secret to select from.  Must
                                be a valid secret key.
                              type: string
                            name:
                              default: ""
                              description: |-
                                Name of the referent.
                                This field is effectively required, but due to backwards compatibility is
                                allowed to be empty. Instances of this type with an empty value here are
                                almost certainly wrong.
                                More info: https://kubernetes.io/docs/concepts/overview/working-with-objects/names/#names
                              type: string
                            optional:
                              description: Specify whether the Secret or its key must
                                be defined
                              type: boolean
                          required:
                          - key
                          type: object
                          x-kubernetes-map-type: atomic
                        endpointParams:
                          additionalProperties:
                            type: string
                          description: |-
                            `endpointParams` configures the HTTP parameters to append to the token
                            URL.
                          type: object
                        noProxy:
                          description: |-
                            `noProxy` is a comma-separated string that can contain IPs, CIDR notation, domain names
                            that should be excluded from proxying. IP and domain names can
                            contain port numbers.

                            It requires Prometheus >= v2.43.0, Alertmanager >= v0.25.0 or Thanos >= v0.32.0.
                          type: string
                        proxyConnectHeader:
                          additionalProperties:
                            items:
                              description: SecretKeySelector selects a key of a Secret.
                              properties:
                                key:
                                  description: The key of the secret to select from.  Must
                                    be a valid secret key.
                                  type: string
                                name:
                                  default: ""
                                  description: |-
                                    Name of the referent.
                                    This field is effectively required, but due to backwards compatibility is
                                    allowed to be empty. Instances of this type with an empty value here are
                                    almost certainly wrong.
                                    More info: https://kubernetes.io/docs/concepts/overview/working-with-objects/names/#names
                                  type: string
                                optional:
                                  description: Specify whether the Secret or its key
                                    must be defined
                                  type: boolean
                              required:
                              - key
                              type: object
                              x-kubernetes-map-type: atomic
                            type: array
                          description: |-
                            ProxyConnectHeader optionally specifies headers to send to
                            proxies during CONNECT requests.

                            It requires Prometheus >= v2.43.0, Alertmanager >= v0.25.0 or Thanos >= v0.32.0.
                          type: object
                          x-kubernetes-map-type: atomic
                        proxyFromEnvironment:
                          description: |-
                            Whether to use the proxy configuration defined by environment variables (HTTP_PROXY, HTTPS_PROXY, and NO_PROXY).

                            It requires Prometheus >= v2.43.0, Alertmanager >= v0.25.0 or Thanos >= v0.32.0.
                          type: boolean
                        proxyUrl:
                          description: '`proxyURL` defines the HTTP proxy server to
                            use.'
                          pattern: ^(http|https|socks5)://.+$
                          type: string
                        scopes:
                          description: '`scopes` defines the OAuth2 scopes used for
                            the token request.'
                          items:
                            type: string
                          type: array
                        tlsConfig:
                          description: |-
                            TLS configuration to use when connecting to the OAuth2 server.
                            It requires Prometheus >= v2.43.0.
                          properties:
                            ca:
                              description: Certificate authority used when verifying
                                server certificates.
                              properties:
                                configMap:
                                  description: ConfigMap containing data to use for
                                    the targets.
                                  properties:
                                    key:
                                      description: The key to select.
                                      type: string
                                    name:
                                      default: ""
                                      description: |-
                                        Name of the referent.
                                        This field is effectively required, but due to backwards compatibility is
                                        allowed to be empty. Instances of this type with an empty value here are
                                        almost certainly wrong.
                                        More info: https://kubernetes.io/docs/concepts/overview/working-with-objects/names/#names
                                      type: string
                                    optional:
                                      description: Specify whether the ConfigMap or
                                        its key must be defined
                                      type: boolean
                                  required:
                                  - key
                                  type: object
                                  x-kubernetes-map-type: atomic
                                secret:
                                  description: Secret containing data to use for the
                                    targets.
                                  properties:
                                    key:
                                      description: The key of the secret to select
                                        from.  Must be a valid secret key.
                                      type: string
                                    name:
                                      default: ""
                                      description: |-
                                        Name of the referent.
                                        This field is effectively required, but due to backwards compatibility is
                                        allowed to be empty. Instances of this type with an empty value here are
                                        almost certainly wrong.
                                        More info: https://kubernetes.io/docs/concepts/overview/working-with-objects/names/#names
                                      type: string
                                    optional:
                                      description: Specify whether the Secret or its
                                        key must be defined
                                      type: boolean
                                  required:
                                  - key
                                  type: object
                                  x-kubernetes-map-type: atomic
                              type: object
                            cert:
                              description: Client certificate to present when doing
                                client-authentication.
                              properties:
                                configMap:
                                  description: ConfigMap containing data to use for
                                    the targets.
                                  properties:
                                    key:
                                      description: The key to select.
                                      type: string
                                    name:
                                      default: ""
                                      description: |-
                                        Name of the referent.
                                        This field is effectively required, but due to backwards compatibility is
                                        allowed to be empty. Instances of this type with an empty value here are
                                        almost certainly wrong.
                                        More info: https://kubernetes.io/docs/concepts/overview/working-with-objects/names/#names
                                      type: string
                                    optional:
                                      description: Specify whether the ConfigMap or
                                        its key must be defined
                                      type: boolean
                                  required:
                                  - key
                                  type: object
                                  x-kubernetes-map-type: atomic
                                secret:
                                  description: Secret containing data to use for the
                                    targets.
                                  properties:
                                    key:
                                      description: The key of the secret to select
                                        from.  Must be a valid secret key.
                                      type: string
                                    name:
                                      default: ""
                                      description: |-
                                        Name of the referent.
                                        This field is effectively required, but due to backwards compatibility is
                                        allowed to be empty. Instances of this type with an empty value here are
                                        almost certainly wrong.
                                        More info: https://kubernetes.io/docs/concepts/overview/working-with-objects/names/#names
                                      type: string
                                    optional:
                                      description: Specify whether the Secret or its
                                        key must be defined
                                      type: boolean
                                  required:
                                  - key
                                  type: object
                                  x-kubernetes-map-type: atomic
                              type: object
                            insecureSkipVerify:
                              description: Disable target certificate validation.
                              type: boolean
                            keySecret:
                              description: Secret containing the client key file for
                                the targets.
                              properties:
                                key:
                                  description: The key of the secret to select from.  Must
                                    be a valid secret key.
                                  type: string
                                name:
                                  default: ""
                                  description: |-
                                    Name of the referent.
                                    This field is effectively required, but due to backwards compatibility is
                                    allowed to be empty. Instances of this type with an empty value here are
                                    almost certainly wrong.
                                    More info: https://kubernetes.io/docs/concepts/overview/working-with-objects/names/#names
                                  type: string
                                optional:
                                  description: Specify whether the Secret or its key
                                    must be defined
                                  type: boolean
                              required:
                              - key
                              type: object
                              x-kubernetes-map-type: atomic
                            maxVersion:
                              description: |-
                                Maximum acceptable TLS version.

                                It requires Prometheus >= v2.41.0 or Thanos >= v0.31.0.
                              enum:
                              - TLS10
                              - TLS11
                              - TLS12
                              - TLS13
                              type: string
                            minVersion:
                              description: |-
                                Minimum acceptable TLS version.

                                It requires Prometheus >= v2.35.0 or Thanos >= v0.28.0.
                              enum:
                              - TLS10
                              - TLS11
                              - TLS12
                              - TLS13
                              type: string
                            serverName:
                              description: Used to verify the hostname for the targets.
                              type: string
                          type: object
                        tokenUrl:
                          description: '`tokenURL` configures the URL to fetch the
                            token from.'
                          minLength: 1
                          type: string
                      required:
                      - clientId
                      - clientSecret
                      - tokenUrl
                      type: object
                    params:
                      additionalProperties:
                        items:
                          type: string
                        type: array
                      description: '`params` define optional HTTP URL parameters.'
                      type: object
                    path:
                      description: |-
                        HTTP path from which to scrape for metrics.

                        If empty, Prometheus uses the default value (e.g. `/metrics`).
                      type: string
                    port:
                      description: |-
                        The `Pod` port name which exposes the endpoint.

                        It takes precedence over the `portNumber` and `targetPort` fields.
                      type: string
                    portNumber:
                      description: The `Pod` port number which exposes the endpoint.
                      format: int32
                      maximum: 65535
                      minimum: 1
                      type: integer
                    proxyUrl:
                      description: |-
                        `proxyURL` configures the HTTP Proxy URL (e.g.
                        "http://proxyserver:2195") to go through when scraping the target.
                      type: string
                    relabelings:
                      description: |-
                        `relabelings` configures the relabeling rules to apply the target's
                        metadata labels.

                        The Operator automatically adds relabelings for a few standard Kubernetes fields.

                        The original scrape job's name is available via the `__tmp_prometheus_job_name` label.

                        More info: https://prometheus.io/docs/prometheus/latest/configuration/configuration/#relabel_config
                      items:
                        description: |-
                          RelabelConfig allows dynamic rewriting of the label set for targets, alerts,
                          scraped samples and remote write samples.

                          More info: https://prometheus.io/docs/prometheus/latest/configuration/configuration/#relabel_config
                        properties:
                          action:
                            default: replace
                            description: |-
                              Action to perform based on the regex matching.

                              `Uppercase` and `Lowercase` actions require Prometheus >= v2.36.0.
                              `DropEqual` and `KeepEqual` actions require Prometheus >= v2.41.0.

                              Default: "Replace"
                            enum:
                            - replace
                            - Replace
                            - keep
                            - Keep
                            - drop
                            - Drop
                            - hashmod
                            - HashMod
                            - labelmap
                            - LabelMap
                            - labeldrop
                            - LabelDrop
                            - labelkeep
                            - LabelKeep
                            - lowercase
                            - Lowercase
                            - uppercase
                            - Uppercase
                            - keepequal
                            - KeepEqual
                            - dropequal
                            - DropEqual
                            type: string
                          modulus:
                            description: |-
                              Modulus to take of the hash of the source label values.

                              Only applicable when the action is `HashMod`.
                            format: int64
                            type: integer
                          regex:
                            description: Regular expression against which the extracted
                              value is matched.
                            type: string
                          replacement:
                            description: |-
                              Replacement value against which a Replace action is performed if the
                              regular expression matches.

                              Regex capture groups are available.
                            type: string
                          separator:
                            description: Separator is the string between concatenated
                              SourceLabels.
                            type: string
                          sourceLabels:
                            description: |-
                              The source labels select values from existing labels. Their content is
                              concatenated using the configured Separator and matched against the
                              configured regular expression.
                            items:
                              description: |-
                                LabelName is a valid Prometheus label name which may only contain ASCII
                                letters, numbers, as well as underscores.
                              pattern: ^[a-zA-Z_][a-zA-Z0-9_]*$
                              type: string
                            type: array
                          targetLabel:
                            description: |-
                              Label to which the resulting string is written in a replacement.

                              It is mandatory for `Replace`, `HashMod`, `Lowercase`, `Uppercase`,
                              `KeepEqual` and `DropEqual` actions.

                              Regex capture groups are available.
                            type: string
                        type: object
                      type: array
                    scheme:
                      description: |-
                        HTTP scheme to use for scraping.

                        `http` and `https` are the expected values unless you rewrite the
                        `__scheme__` label via relabeling.

                        If empty, Prometheus uses the default value `http`.
                      enum:
                      - http
                      - https
                      type: string
                    scrapeTimeout:
                      description: |-
                        Timeout after which Prometheus considers the scrape to be failed.

                        If empty, Prometheus uses the global scrape timeout unless it is less
                        than the target's scrape interval value in which the latter is used.
                        The value cannot be greater than the scrape interval otherwise the operator will reject the resource.
                      pattern: ^(0|(([0-9]+)y)?(([0-9]+)w)?(([0-9]+)d)?(([0-9]+)h)?(([0-9]+)m)?(([0-9]+)s)?(([0-9]+)ms)?)$
                      type: string
                    targetPort:
                      anyOf:
                      - type: integer
                      - type: string
                      description: |-
                        Name or number of the target port of the `Pod` object behind the Service, the
                        port must be specified with container port property.

                        Deprecated: use 'port' or 'portNumber' instead.
                      x-kubernetes-int-or-string: true
                    tlsConfig:
                      description: TLS configuration to use when scraping the target.
                      properties:
                        ca:
                          description: Certificate authority used when verifying server
                            certificates.
                          properties:
                            configMap:
                              description: ConfigMap containing data to use for the
                                targets.
                              properties:
                                key:
                                  description: The key to select.
                                  type: string
                                name:
                                  default: ""
                                  description: |-
                                    Name of the referent.
                                    This field is effectively required, but due to backwards compatibility is
                                    allowed to be empty. Instances of this type with an empty value here are
                                    almost certainly wrong.
                                    More info: https://kubernetes.io/docs/concepts/overview/working-with-objects/names/#names
                                  type: string
                                optional:
                                  description: Specify whether the ConfigMap or its
                                    key must be defined
                                  type: boolean
                              required:
                              - key
                              type: object
                              x-kubernetes-map-type: atomic
                            secret:
                              description: Secret containing data to use for the targets.
                              properties:
                                key:
                                  description: The key of the secret to select from.  Must
                                    be a valid secret key.
                                  type: string
                                name:
                                  default: ""
                                  description: |-
                                    Name of the referent.
                                    This field is effectively required, but due to backwards compatibility is
                                    allowed to be empty. Instances of this type with an empty value here are
                                    almost certainly wrong.
                                    More info: https://kubernetes.io/docs/concepts/overview/working-with-objects/names/#names
                                  type: string
                                optional:
                                  description: Specify whether the Secret or its key
                                    must be defined
                                  type: boolean
                              required:
                              - key
                              type: object
                              x-kubernetes-map-type: atomic
                          type: object
                        cert:
                          description: Client certificate to present when doing client-authentication.
                          properties:
                            configMap:
                              description: ConfigMap containing data to use for the
                                targets.
                              properties:
                                key:
                                  description: The key to select.
                                  type: string
                                name:
                                  default: ""
                                  description: |-
                                    Name of the referent.
                                    This field is effectively required, but due to backwards compatibility is
                                    allowed to be empty. Instances of this type with an empty value here are
                                    almost certainly wrong.
                                    More info: https://kubernetes.io/docs/concepts/overview/working-with-objects/names/#names
                                  type: string
                                optional:
                                  description: Specify whether the ConfigMap or its
                                    key must be defined
                                  type: boolean
                              required:
                              - key
                              type: object
                              x-kubernetes-map-type: atomic
                            secret:
                              description: Secret containing data to use for the targets.
                              properties:
                                key:
                                  description: The key of the secret to select from.  Must
                                    be a valid secret key.
                                  type: string
                                name:
                                  default: ""
                                  description: |-
                                    Name of the referent.
                                    This field is effectively required, but due to backwards compatibility is
                                    allowed to be empty. Instances of this type with an empty value here are
                                    almost certainly wrong.
                                    More info: https://kubernetes.io/docs/concepts/overview/working-with-objects/names/#names
                                  type: string
                                optional:
                                  description: Specify whether the Secret or its key
                                    must be defined
                                  type: boolean
                              required:
                              - key
                              type: object
                              x-kubernetes-map-type: atomic
                          type: object
                        insecureSkipVerify:
                          description: Disable target certificate validation.
                          type: boolean
                        keySecret:
                          description: Secret containing the client key file for the
                            targets.
                          properties:
                            key:
                              description: The key of the secret to select from.  Must
                                be a valid secret key.
                              type: string
                            name:
                              default: ""
                              description: |-
                                Name of the referent.
                                This field is effectively required, but due to backwards compatibility is
                                allowed to be empty. Instances of this type with an empty value here are
                                almost certainly wrong.
                                More info: https://kubernetes.io/docs/concepts/overview/working-with-objects/names/#names
                              type: string
                            optional:
                              description: Specify whether the Secret or its key must
                                be defined
                              type: boolean
                          required:
                          - key
                          type: object
                          x-kubernetes-map-type: atomic
                        maxVersion:
                          description: |-
                            Maximum acceptable TLS version.

                            It requires Prometheus >= v2.41.0 or Thanos >= v0.31.0.
                          enum:
                          - TLS10
                          - TLS11
                          - TLS12
                          - TLS13
                          type: string
                        minVersion:
                          description: |-
                            Minimum acceptable TLS version.

                            It requires Prometheus >= v2.35.0 or Thanos >= v0.28.0.
                          enum:
                          - TLS10
                          - TLS11
                          - TLS12
                          - TLS13
                          type: string
                        serverName:
                          description: Used to verify the hostname for the targets.
                          type: string
                      type: object
                    trackTimestampsStaleness:
                      description: |-
                        `trackTimestampsStaleness` defines whether Prometheus tracks staleness of
                        the metrics that have an explicit timestamp present in scraped data.
                        Has no effect if `honorTimestamps` is false.

                        It requires Prometheus >= v2.48.0.
                      type: boolean
                  type: object
                type: array
              podTargetLabels:
                description: |-
                  `podTargetLabels` defines the labels which are transferred from the
                  associated Kubernetes `Pod` object onto the ingested metrics.
                items:
                  type: string
                type: array
              sampleLimit:
                description: |-
                  `sampleLimit` defines a per-scrape limit on the number of scraped samples
                  that will be accepted.
                format: int64
                type: integer
              scrapeClass:
                description: The scrape class to apply.
                minLength: 1
                type: string
              scrapeClassicHistograms:
                description: |-
                  Whether to scrape a classic histogram that is also exposed as a native histogram.
                  It requires Prometheus >= v2.45.0.
                type: boolean
              scrapeProtocols:
                description: |-
                  `scrapeProtocols` defines the protocols to negotiate during a scrape. It tells clients the
                  protocols supported by Prometheus in order of preference (from most to least preferred).

                  If unset, Prometheus uses its default value.

                  It requires Prometheus >= v2.49.0.
                items:
                  description: |-
                    ScrapeProtocol represents a protocol used by Prometheus for scraping metrics.
                    Supported values are:
                    * `OpenMetricsText0.0.1`
                    * `OpenMetricsText1.0.0`
                    * `PrometheusProto`
                    * `PrometheusText0.0.4`
                    * `PrometheusText1.0.0`
                  enum:
                  - PrometheusProto
                  - OpenMetricsText0.0.1
                  - OpenMetricsText1.0.0
                  - PrometheusText0.0.4
                  - PrometheusText1.0.0
                  type: string
                type: array
                x-kubernetes-list-type: set
              selector:
                description: Label selector to select the Kubernetes `Pod` objects
                  to scrape metrics from.
                properties:
                  matchExpressions:
                    description: matchExpressions is a list of label selector requirements.
                      The requirements are ANDed.
                    items:
                      description: |-
                        A label selector requirement is a selector that contains values, a key, and an operator that
                        relates the key and values.
                      properties:
                        key:
                          description: key is the label key that the selector applies
                            to.
                          type: string
                        operator:
                          description: |-
                            operator represents a key's relationship to a set of values.
                            Valid operators are In, NotIn, Exists and DoesNotExist.
                          type: string
                        values:
                          description: |-
                            values is an array of string values. If the operator is In or NotIn,
                            the values array must be non-empty. If the operator is Exists or DoesNotExist,
                            the values array must be empty. This array is replaced during a strategic
                            merge patch.
                          items:
                            type: string
                          type: array
                          x-kubernetes-list-type: atomic
                      required:
                      - key
                      - operator
                      type: object
                    type: array
                    x-kubernetes-list-type: atomic
                  matchLabels:
                    additionalProperties:
                      type: string
                    description: |-
                      matchLabels is a map of {key,value} pairs. A single {key,value} in the matchLabels
                      map is equivalent to an element of matchExpressions, whose key field is "key", the
                      operator is "In", and the values array contains only "value". The requirements are ANDed.
                    type: object
                type: object
                x-kubernetes-map-type: atomic
              selectorMechanism:
                description: |-
                  Mechanism used to select the endpoints to scrape.
                  By default, the selection process relies on relabel configurations to filter the discovered targets.
                  Alternatively, you can opt in for role selectors, which may offer better efficiency in large clusters.
                  Which strategy is best for your use case needs to be carefully evaluated.

                  It requires Prometheus >= v2.17.0.
                enum:
                - RelabelConfig
                - RoleSelector
                type: string
              targetLimit:
                description: |-
                  `targetLimit` defines a limit on the number of scraped targets that will
                  be accepted.
                format: int64
                type: integer
            required:
            - selector
            type: object
        required:
        - spec
        type: object
    served: true
    storage: true<|MERGE_RESOLUTION|>--- conflicted
+++ resolved
@@ -3,13 +3,8 @@
 kind: CustomResourceDefinition
 metadata:
   annotations:
-<<<<<<< HEAD
     controller-gen.kubebuilder.io/version: v0.17.3
-    operator.prometheus.io/version: 0.82.1
-=======
-    controller-gen.kubebuilder.io/version: v0.17.2
     operator.prometheus.io/version: 0.82.2
->>>>>>> 4d008d5a
   name: podmonitors.monitoring.coreos.com
 spec:
   group: monitoring.coreos.com

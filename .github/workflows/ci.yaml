--- conflicted
+++ resolved
@@ -31,7 +31,6 @@
         use-quiet-mode: 'yes'
         config-file: '.github/workflows/.mlc_config.json'
       continue-on-error: true
-<<<<<<< HEAD
   check-golang:
     runs-on: ubuntu-latest
     name: Golang linter
@@ -42,7 +41,6 @@
         with:
           version: v1.31
           args: --timeout 10m0s
-=======
   check-metrics:
     runs-on: ubuntu-latest
     name: Check prometheus metrics
@@ -52,7 +50,6 @@
       with:
         go-version: ${{ env.golang-version }}
     - run: make check-metrics
->>>>>>> 786f84a0
   build:
     runs-on: ${{ matrix.os }}
     strategy:
